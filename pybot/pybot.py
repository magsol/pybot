--- conflicted
+++ resolved
@@ -566,11 +566,7 @@
         """
         Serializes the current bot's state in case we halt.
         """
-<<<<<<< HEAD
-        self.config['storage'].write('%s_state.pkl' % self.config['bot_name'], self.state)
-=======
         self.config['storage'].write('{}_state.pkl'.format(self.config['bot_name']), self.state)
->>>>>>> f681c1f5
         logging.info("Bot state saved.")
 
     # # # # # # # # # # # # # # # # # # # # # # #
